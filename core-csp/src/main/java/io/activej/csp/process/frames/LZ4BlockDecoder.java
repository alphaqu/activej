--- conflicted
+++ resolved
@@ -81,29 +81,16 @@
 		return false;
 	}
 
-<<<<<<< HEAD
 	private boolean readHeader(ByteBufQueue bufs) throws MalformedDataException {
-		return bufs.decodeBytes((index, value) -> {
+		return bufs.consumeBytes((index, value) -> {
 			if (value != MAGIC[index]) throw new UnknownFormatException("Expected stream to start with bytes: " + Arrays.toString(MAGIC));
-			return index == MAGIC_LENGTH - 1 ? MAGIC : null;
-		}) != null;
-	}
-
-	@Nullable
-	private ByteBuf decompress(ByteBufQueue bufs) throws MalformedDataException {
-		assert compressedSize != null;
-=======
-	private boolean readHeader(ByteBufQueue bufs) throws ParseException {
-		return bufs.consumeBytes((index, value) -> {
-			if (value != MAGIC[index]) throw UNKNOWN_FORMAT_EXCEPTION;
 			return index == MAGIC_LENGTH - 1;
 		}) != 0;
 	}
 
 	@Nullable
-	private ByteBuf decompress(ByteBufQueue bufs, int compressedSize) throws ParseException {
+	private ByteBuf decompress(ByteBufQueue bufs, int compressedSize) throws MalformedDataException {
 		if (!bufs.hasRemainingBytes(4 + 4 + compressedSize + 1)) return null;
->>>>>>> 7a04e23b
 
 		bufs.consumeBytes(4, intScanner);
 		int originalSize = intScanner.value;
@@ -117,13 +104,8 @@
 
 		ByteBuf compressedBuf = firstBuf.readRemaining() >= compressedSize + 1 ? firstBuf : bufs.takeExactSize(compressedSize + 1);
 
-<<<<<<< HEAD
-		if (compressedBuf.at(compressedBuf.head() + actualCompressedSize) != END_OF_BLOCK) {
+		if (compressedBuf.at(compressedBuf.head() + compressedSize) != END_OF_BLOCK) {
 			throw new MalformedDataException("Block does not end with special byte '1'");
-=======
-		if (compressedBuf.at(compressedBuf.head() + compressedSize) != END_OF_BLOCK) {
-			throw STREAM_IS_CORRUPTED;
->>>>>>> 7a04e23b
 		}
 
 		ByteBuf buf = ByteBufPool.allocate(originalSize);
@@ -148,24 +130,13 @@
 		return buf;
 	}
 
-<<<<<<< HEAD
-	@Nullable
-	private Integer readInt(ByteBufQueue bufs) throws MalformedDataException {
-		return bufs.decodeBytes((index, nextByte) -> {
-			tempInt <<= 8;
-			tempInt |= (nextByte & 0xFF);
-			return index == 3 ? tempInt : null;
-		});
-=======
 	private static final class IntScanner implements ByteBufQueue.ByteScanner {
 		public int value;
 
 		@Override
-		public boolean consume(int index, byte b) throws ParseException {
+		public boolean consume(int index, byte b) throws MalformedDataException {
 			value = value << 8 | b & 0xFF;
 			return index == 3;
 		}
->>>>>>> 7a04e23b
 	}
-
 }